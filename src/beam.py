--- conflicted
+++ resolved
@@ -1,5 +1,6 @@
 import os
 import nltk
+from dotenv import load_dotenv
 from dotenv import load_dotenv
 from langchain.text_splitter import RecursiveCharacterTextSplitter
 from langchain.chains.question_answering import load_qa_chain
@@ -9,7 +10,6 @@
 from colors import bcolors
 from langsmith.wrappers import wrap_openai
 from langsmith import traceable
-<<<<<<< HEAD
 from llm_model import llm, parser, template, prompt, embeddings, memory, contextualize_q_prompt
 from langchain_core.chat_history import BaseChatMessageHistory
 from langchain_core.runnables.history import RunnableWithMessageHistory
@@ -19,12 +19,6 @@
 from langchain.chains.retrieval import create_retrieval_chain
 from langchain_core.messages import AIMessage, HumanMessage
 
-=======
-from llm_model import llm, parser, template, prompt, embeddings, memory
-from langchain_core.chat_history import BaseChatMessageHistory
-from langchain_core.runnables.history import RunnableWithMessageHistory
-from langchain_community.chat_message_histories import ChatMessageHistory
->>>>>>> 22e7de4d
 
 # from langchain.chains.llm import LLMChain
 
@@ -75,7 +69,6 @@
         )
         return retriever
 
-<<<<<<< HEAD
     
     def generate_resource(self, resource_type, description, retriever):
 
@@ -105,53 +98,6 @@
 
         print(f"{bcolors.OKCYAN}Generating Ansible resource ... {bcolors.ENDC}")
 
-=======
-    def define_processing_chain(self, retriever):
-        chain = (
-            {
-                "context": (lambda x: x["description"]) | retriever,
-                "description": (lambda x: x["description"]),
-                "format_instructions": (lambda x: x["format_instructions"]),
-                "resource_type": (lambda x: x["resource_type"]),
-            }
-            | prompt
-            | llm
-            | parser
-        )
-
-        # chain2 = LLMChain(
-        #     llm,
-        #     prompt,
-        #     output_parser=parser,
-        #     verbose=True,
-        #     memory=memory,
-        # )
-
-        return chain
-
-    def generate_resource(self, chain, description, resource_type):
-
-        def get_session_history(session_id: str) -> BaseChatMessageHistory:
-
-            store = {}
-
-            if session_id not in store:
-                store[session_id] = ChatMessageHistory()
-            return store[session_id]
-
-        print(f"{bcolors.OKCYAN}Generating Ansible resource ... {bcolors.ENDC}")
-
-        new_resource = RunnableWithMessageHistory(
-            chain,
-            get_session_history=get_session_history,
-            input_messages_key="description",
-            history_messages_key="chat_history",
-        )
-        new_resource = chain.invoke(
-            {"description": description, "resource_type": resource_type, "format_instructions": parser.get_format_instructions()},
-            config={"configurable": {"session_id": "abc123"}},
-        )
->>>>>>> 22e7de4d
         return new_resource
 
     def save_ansible_resource(self, resource_type, file_name, content):
@@ -183,7 +129,6 @@
         playbooks = self.load_docs()
         docs = self.split_docs(playbooks)
         retriever = self.create_vector_store(docs)
-<<<<<<< HEAD
 
         while True: 
             new_resource = self.generate_resource( resource_type, description, retriever)
@@ -200,24 +145,6 @@
                 
             elif resource_type == "playbook":
                 print(new_resource["answer"].output.playbook)
-=======
-        chain = self.define_processing_chain(retriever)
-
-        while True: 
-            new_resource = self.generate_resource(chain, description, resource_type)
-
-            if resource_type in ["role", "roles"]:
-                print(new_resource.output.resource_type)
-                print(new_resource.output.file_name)
-                print(f"tasks/main.yml:\n{new_resource.output.tasks}")
-                print(f"handlers/main.yml:\n{new_resource.output.handlers}")
-                print(f"vars/main.yml:\n{new_resource.output.vars}")
-                print(f"defaults/main.yml:\n{new_resource.output.defaults}")
-                print(f"files/config_file:\n{new_resource.output.files}")
-                print(f"meta/main.yml:\n{new_resource.output.meta}")
-            elif resource_type == "playbook":
-                print(new_resource.output.playbook)
->>>>>>> 22e7de4d
 
             # Ask if the user wants to make changes
             make_changes = input(
@@ -232,6 +159,8 @@
         confirmation = input(
             f"{bcolors.WARNING}Do you want to save the generated Ansible resource? (yes/no): {bcolors.ENDC}"
         )
+
+        if confirmation.lower() in ["yes", "y"]:
 
         if confirmation.lower() in ["yes", "y"]:
             if resource_type in ["role", "roles"]:
